generator client {
  provider  = "prisma-client-py"
  interface = "sync"
}

datasource db {
  provider          = "postgresql"
  url               = env("DATABASE_URL")
  shadowDatabaseUrl = env("DATABASE_SHADOW_URL")
}

enum AgentType {
  REACT
  PLANSOLVE
  OPENAI
}

enum AgentMemoryAuthorType {
  HUMAN
  AI
}

enum DocumentType {
  TXT
  PDF
  CSV
  YOUTUBE
  OPENAPI
  URL
  MARKDOWN
  FIRESTORE
  PSYCHIC
}

enum ToolType {
  BROWSER
  SEARCH
  WOLFRAM_ALPHA
  REPLICATE
  ZAPIER_NLA
  AGENT
  OPENAPI
}

model User {
  id         String       @id @default(cuid()) @db.VarChar(255)
  email      String       @unique @db.VarChar(255)
  password   String?      @db.VarChar(255)
  name       String?      @db.VarChar(255)
  createdAt  DateTime?    @default(now())
  updatedAt  DateTime?    @updatedAt
  deletedAt  DateTime?
  profile    Profile?
  Agent      Agent[]
  ApiToken   ApiToken[]
  Document   Document[]
  Prompt     Prompt[]
  Tool       Tool[]
  AgentTrace AgentTrace[]
<<<<<<< HEAD
  provider   String?
  accessToken String?
  tokenExpiration DateTime?
=======
  Tag        Tag[]
>>>>>>> 23a8c01d
}

model Profile {
  id       String @id @default(cuid()) @db.VarChar(255)
  userId   String @unique @db.VarChar(255)
  user     User   @relation(fields: [userId], references: [id])
  metadata Json?  @default("{}")
}

model Document {
  id            String          @id @default(cuid()) @db.VarChar(255)
  userId        String          @db.VarChar(255)
  user          User            @relation(fields: [userId], references: [id])
  type          DocumentType    @default(TXT)
  url           String?         @db.Text()
  name          String
  splitter      Json?
  createdAt     DateTime?       @default(now())
  updatedAt     DateTime?       @updatedAt
  index         Json?
  authorization Json?
  metadata      Json?
  Agent         Agent[]
  AgentDocument AgentDocument[]
}

model Agent {
  id            String          @id @default(cuid()) @db.VarChar(255)
  userId        String          @db.VarChar(255)
  user          User            @relation(fields: [userId], references: [id])
  document      Document?       @relation(fields: [documentId], references: [id])
  documentId    String?         @db.VarChar(255)
  tool          Tool?           @relation(fields: [toolId], references: [id])
  toolId        String?         @db.VarChar(255)
  tags          Json?           @default("[]")
  prompt        Prompt?         @relation(fields: [promptId], references: [id])
  promptId      String?         @db.VarChar(255)
  name          String
  type          AgentType       @default(REACT)
  llm           Json            @default("{ \"provider\": \"openai-chat\", \"model\": \"gpt-3.5-turbo\" }")
  hasMemory     Boolean         @default(false)
  isPublic      Boolean         @default(false)
  AgentMemory   AgentMemory[]
  createdAt     DateTime?       @default(now())
  updatedAt     DateTime?       @updatedAt
  AgentTrace    AgentTrace[]
  AgentDocument AgentDocument[]
  AgentTool     AgentTool[]
}

model ApiToken {
  id          String @id @default(cuid()) @db.VarChar(255)
  userId      String @db.VarChar(255)
  user        User   @relation(fields: [userId], references: [id])
  description String @db.VarChar(255)
  token       String
}

model AgentMemory {
  id        String                @id @default(cuid()) @db.VarChar(255)
  agentId   String                @db.VarChar(255)
  agent     Agent                 @relation(fields: [agentId], references: [id], onDelete: Cascade)
  author    AgentMemoryAuthorType @default(HUMAN)
  message   String                @db.Text()
  createdAt DateTime?             @default(now())
  updatedAt DateTime?             @updatedAt
  deletedAt DateTime?
}

model AgentTrace {
  id        String    @id @default(cuid()) @db.VarChar(255)
  userId    String    @db.VarChar(255)
  user      User      @relation(fields: [userId], references: [id])
  agentId   String    @db.VarChar(255)
  data      Json
  agent     Agent     @relation(fields: [agentId], references: [id], onDelete: Cascade)
  createdAt DateTime? @default(now())
  updatedAt DateTime? @updatedAt
}

model Prompt {
  id              String    @id @default(cuid()) @db.VarChar(255)
  name            String
  template        String    @db.Text()
  input_variables Json
  userId          String    @db.VarChar(255)
  user            User      @relation(fields: [userId], references: [id])
  createdAt       DateTime? @default(now())
  updatedAt       DateTime? @updatedAt
  deletedAt       DateTime?
  Agent           Agent[]
}

model AgentDocument {
  id         String    @id @default(cuid()) @db.VarChar(255)
  document   Document? @relation(fields: [documentId], references: [id])
  documentId String?   @db.VarChar(255)
  agentId    String    @db.VarChar(255)
  agent      Agent     @relation(fields: [agentId], references: [id], onDelete: Cascade)
  createdAt  DateTime? @default(now())
  updatedAt  DateTime? @updatedAt
  deletedAt  DateTime?
}

model Tag {
  id        String    @id @default(cuid()) @db.VarChar(255)
  name      String
  color     String?   @default("#0e8a16")
  userId    String    @db.VarChar(255)
  user      User      @relation(fields: [userId], references: [id])
  createdAt DateTime? @default(now())
  updatedAt DateTime? @updatedAt
}

model Tool {
  id          String      @id @default(cuid()) @db.VarChar(255)
  name        String
  description String?     @db.Text()
  type        ToolType?
  metadata    Json?
  userId      String      @db.VarChar(255)
  user        User        @relation(fields: [userId], references: [id])
  createdAt   DateTime?   @default(now())
  updatedAt   DateTime?   @updatedAt
  Agent       Agent[]
  AgentTool   AgentTool[]
}

model AgentTool {
  id        String    @id @default(cuid()) @db.VarChar(255)
  tool      Tool?     @relation(fields: [toolId], references: [id])
  toolId    String?   @db.VarChar(255)
  agentId   String    @db.VarChar(255)
  agent     Agent     @relation(fields: [agentId], references: [id], onDelete: Cascade)
  createdAt DateTime? @default(now())
  updatedAt DateTime? @updatedAt
  deletedAt DateTime?
}<|MERGE_RESOLUTION|>--- conflicted
+++ resolved
@@ -57,13 +57,10 @@
   Prompt     Prompt[]
   Tool       Tool[]
   AgentTrace AgentTrace[]
-<<<<<<< HEAD
   provider   String?
   accessToken String?
   tokenExpiration DateTime?
-=======
   Tag        Tag[]
->>>>>>> 23a8c01d
 }
 
 model Profile {
