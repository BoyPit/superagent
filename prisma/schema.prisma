generator client {
  provider  = "prisma-client-py"
  interface = "sync"
}

datasource db {
  provider          = "postgresql"
  url               = env("DATABASE_MIGRATION_URL")
  shadowDatabaseUrl = env("DATABASE_SHADOW_URL")
}

enum AgentType {
  REACT
  PLANSOLVE
  OPENAI
}

enum AgentMemoryAuthorType {
  HUMAN
  AI
}

enum DocumentType {
  TXT
  PDF
  YOUTUBE
  OPENAPI
  URL
  MARKDOWN
  FIRESTORE
<<<<<<< HEAD
  PSYCHIC
=======
>>>>>>> 6c5bcb2f
}

enum ToolType {
  BROWSER
  SEARCH
  WOLFRAM_ALPHA
  REPLICATE
}

model User {
  id         String       @id @default(cuid()) @db.VarChar(255)
  email      String       @unique @db.VarChar(255)
  password   String?      @db.VarChar(255)
  name       String?      @db.VarChar(255)
  createdAt  DateTime?    @default(now())
  updatedAt  DateTime?    @updatedAt
  deletedAt  DateTime?
  profile    Profile?
  Agent      Agent[]
  ApiToken   ApiToken[]
  Document   Document[]
  Prompt     Prompt[]
  Tool       Tool[]
  AgentTrace AgentTrace[]
}

model Profile {
  id       String @id @default(cuid()) @db.VarChar(255)
  userId   String @unique @db.VarChar(255)
  user     User   @relation(fields: [userId], references: [id])
  metadata Json?  @default("{}")
}

model Document {
  id            String          @id @default(cuid()) @db.VarChar(255)
  userId        String          @db.VarChar(255)
  user          User            @relation(fields: [userId], references: [id])
  type          DocumentType    @default(TXT)
  url           String?         @db.Text()
  name          String
  splitter      Json?
  createdAt     DateTime?       @default(now())
  updatedAt     DateTime?       @updatedAt
  index         Json?
  authorization Json?
  metadata      Json?
  Agent         Agent[]
  AgentDocument AgentDocument[]
}

model Agent {
  id            String          @id @default(cuid()) @db.VarChar(255)
  userId        String          @db.VarChar(255)
  user          User            @relation(fields: [userId], references: [id])
  document      Document?       @relation(fields: [documentId], references: [id])
  documentId    String?         @db.VarChar(255)
  tool          Tool?           @relation(fields: [toolId], references: [id])
  toolId        String?         @db.VarChar(255)
  prompt        Prompt?         @relation(fields: [promptId], references: [id])
  promptId      String?         @db.VarChar(255)
  name          String
  type          AgentType       @default(REACT)
  llm           Json            @default("{ \"provider\": \"openai-chat\", \"model\": \"gpt-3.5-turbo\" }")
  hasMemory     Boolean         @default(false)
  AgentMemory   AgentMemory[]
  createdAt     DateTime?       @default(now())
  updatedAt     DateTime?       @updatedAt
  AgentTrace    AgentTrace[]
  AgentDocument AgentDocument[]
  AgentTool     AgentTool[]
}

model ApiToken {
  id          String @id @default(cuid()) @db.VarChar(255)
  userId      String @db.VarChar(255)
  user        User   @relation(fields: [userId], references: [id])
  description String @db.VarChar(255)
  token       String
}

model AgentMemory {
  id        String                @id @default(cuid()) @db.VarChar(255)
  agentId   String                @db.VarChar(255)
  agent     Agent                 @relation(fields: [agentId], references: [id], onDelete: Cascade)
  author    AgentMemoryAuthorType @default(HUMAN)
  message   String                @db.Text()
  createdAt DateTime?             @default(now())
  updatedAt DateTime?             @updatedAt
  deletedAt DateTime?
}

model AgentTrace {
  id        String    @id @default(cuid()) @db.VarChar(255)
  userId    String    @db.VarChar(255)
  user      User      @relation(fields: [userId], references: [id])
  agentId   String    @db.VarChar(255)
  data      Json
  agent     Agent     @relation(fields: [agentId], references: [id], onDelete: Cascade)
  createdAt DateTime? @default(now())
  updatedAt DateTime? @updatedAt
}

model Prompt {
  id              String    @id @default(cuid()) @db.VarChar(255)
  name            String
  template        String    @db.Text()
  input_variables Json
  userId          String    @db.VarChar(255)
  user            User      @relation(fields: [userId], references: [id])
  createdAt       DateTime? @default(now())
  updatedAt       DateTime? @updatedAt
  deletedAt       DateTime?
  Agent           Agent[]
}

model AgentDocument {
  id         String    @id @default(cuid()) @db.VarChar(255)
  document   Document? @relation(fields: [documentId], references: [id])
  documentId String?   @db.VarChar(255)
  agentId    String    @db.VarChar(255)
  agent      Agent     @relation(fields: [agentId], references: [id], onDelete: Cascade)
  createdAt  DateTime? @default(now())
  updatedAt  DateTime? @updatedAt
  deletedAt  DateTime?
}

model Tool {
  id        String      @id @default(cuid()) @db.VarChar(255)
  name      String
  type      ToolType?
  metadata  Json?
  userId    String      @db.VarChar(255)
  user      User        @relation(fields: [userId], references: [id])
  createdAt DateTime?   @default(now())
  updatedAt DateTime?   @updatedAt
  Agent     Agent[]
  AgentTool AgentTool[]
}

model AgentTool {
  id        String    @id @default(cuid()) @db.VarChar(255)
  tool      Tool?     @relation(fields: [toolId], references: [id])
  toolId    String?   @db.VarChar(255)
  agentId   String    @db.VarChar(255)
  agent     Agent     @relation(fields: [agentId], references: [id], onDelete: Cascade)
  createdAt DateTime? @default(now())
  updatedAt DateTime? @updatedAt
  deletedAt DateTime?
}<|MERGE_RESOLUTION|>--- conflicted
+++ resolved
@@ -28,10 +28,7 @@
   URL
   MARKDOWN
   FIRESTORE
-<<<<<<< HEAD
   PSYCHIC
-=======
->>>>>>> 6c5bcb2f
 }
 
 enum ToolType {
