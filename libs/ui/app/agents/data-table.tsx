--- conflicted
+++ resolved
@@ -35,26 +35,6 @@
   })
 
   return (
-<<<<<<< HEAD
-    <ScrollArea className="w-[500px] border-r">
-      <div className="flex flex-col">
-        <div className="bg-background/95 px-6 py-5 backdrop-blur supports-[backdrop-filter]:bg-background/60">
-          <div className="relative">
-            <Search className="absolute left-3 top-3 h-4 w-4 text-muted-foreground" />
-            <Input
-              placeholder="Filter by name..."
-              value={
-                (table.getColumn("name")?.getFilterValue() as string) ?? ""
-              }
-              onChange={(event) =>
-                table.getColumn("name")?.setFilterValue(event.target.value)
-              }
-              className="min-w-full pl-10"
-            />
-          </div>
-        </div>
-        <Table>
-=======
     <ScrollArea className="w-[400px] border-r">
       <div className="flex flex-col">
         <div className="absolute w-full border-b">
@@ -75,7 +55,6 @@
           </div>
         </div>
         <Table className="mt-[65px]">
->>>>>>> 46c5bac2
           <TableBody>
             {table.getRowModel().rows?.length ? (
               table.getRowModel().rows.map((row) => (
