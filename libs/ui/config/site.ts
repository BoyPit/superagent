--- conflicted
+++ resolved
@@ -1,9 +1,4 @@
 import { VectorDbProvider } from "@/models/models"
-<<<<<<< HEAD
-=======
-import { placeholder } from "@uiw/react-codemirror"
-import { GoWorkflow } from "react-icons/go"
->>>>>>> 258d4244
 import {
   RxAvatar,
   RxDiscordLogo,
