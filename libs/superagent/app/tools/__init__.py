--- conflicted
+++ resolved
@@ -26,11 +26,8 @@
     TTS1Input,
     WolframInput,
     ZapierInput,
-<<<<<<< HEAD
     AdvancedScraperInput
-=======
     GoogleSearchInput,
->>>>>>> ecc07533
 )
 from app.tools.agent import Agent
 from app.tools.algolia import Algolia
@@ -54,11 +51,8 @@
 from app.tools.tts_1 import TTS1
 from app.tools.wolfram_alpha import WolframAlpha
 from app.tools.zapier import ZapierNLA
-<<<<<<< HEAD
 from app.tools.advanced_scraper import AdvancedScraper
-=======
 from app.tools.google_search import GoogleSearch
->>>>>>> ecc07533
 
 logger = logging.getLogger(__name__)
 
@@ -93,11 +87,8 @@
     "SUPERRAG": {"class": SuperRagTool, "schema": SuperRagInput},
     "RESEARCH": {"class": Tavily, "schema": TavilyInput},
     "SCRAPER": {"class": Scraper, "schema": ScraperInput},
-<<<<<<< HEAD
-    "ADVANCED_SCRAPER": {"class": AdvancedScraper, "schema": AdvancedScraperInput}
-=======
+    "ADVANCED_SCRAPER": {"class": AdvancedScraper, "schema": AdvancedScraperInput},
     "GOOGLE_SEARCH": {"class": GoogleSearch, "schema": GoogleSearchInput},
->>>>>>> ecc07533
 }
 
 OSS_TOOL_TYPE_MAPPING = {"BROWSER": Browser, "BING_SEARCH": BingSearch}
