--- conflicted
+++ resolved
@@ -2,14 +2,9 @@
 import datetime
 import json
 import logging
-<<<<<<< HEAD
 from dataclasses import dataclass
 from functools import cached_property, partial
-from typing import Any
-=======
-from functools import cached_property
 from typing import Any, cast
->>>>>>> f5efbbf3
 
 from decouple import config
 from langchain_core.agents import AgentActionMessageLog
@@ -58,57 +53,52 @@
 
 
 async def call_tool(
-<<<<<<< HEAD
-    agent_data: Agent, session_id: str, function: Any
+    agent_data: Agent, session_id: str, function: Function
 ) -> ToolCallResponse:
-    name = function.get("name")
-    args = function.get("arguments")
-=======
-    agent_data: Agent, session_id: str, function: Function
-) -> tuple[AgentActionMessageLog, Any]:
+    action_log = AgentActionMessageLog(
+        tool=function.name,
+        tool_input=function.arguments,
+        log=f"\nInvoking: `{function.name}` with `{function.arguments}`\n\n\n",
+        message_log=[
+            AIMessage(
+                content="",
+                additional_kwargs={
+                    "function_call": {
+                        "arguments": function.arguments,
+                        "name": function.name,
+                    }
+                },
+            )
+        ],
+    )
+
     try:
         args = json.loads(function.arguments)
     except Exception as e:
-        logger.error(f"Error parsing function arguments for {function.name}: {e}")
-        raise e
+        msg = f"Error parsing arguments for {function.name}: {e}"
+        logging.error(msg)
+        return ToolCallResponse(
+            action_log=action_log,
+            result=msg,
+            return_direct=False,
+            success=False,
+        )
 
     tools = get_tools(
         agent_data=agent_data,
         session_id=session_id,
     )
+
+    logging.info(f"Calling tool {function.name} with arguments {args}")
+
     tool_to_call = None
     for tool in tools:
         if tool.name == function.name:
             tool_to_call = tool
             break
+
     if not tool_to_call:
-        raise Exception(f"Function {function.name} not found in tools")
-
-    logging.info(f"Calling tool {function.name} with arguments {args}")
-
->>>>>>> f5efbbf3
-    action_log = AgentActionMessageLog(
-        tool=function.name,
-        tool_input=args,
-        log=f"\nInvoking: `{function.name}` with `{args}`\n\n\n",
-        message_log=[
-            AIMessage(
-                content="",
-                additional_kwargs={
-                    "function_call": {
-                        "arguments": json.dumps(args),
-                        "name": function.name,
-                    }
-                },
-            )
-        ],
-    )
-
-    try:
-<<<<<<< HEAD
-        args = json.loads(args)
-    except Exception as e:
-        msg = f"Error parsing function arguments for {name}: {e}"
+        msg = f"Function {function.name} not found in tools, avaliable tool names: {', '.join([tool.name for tool in tools])}"
         logger.error(msg)
         return ToolCallResponse(
             action_log=action_log,
@@ -117,53 +107,23 @@
             success=False,
         )
 
-    tools = get_tools(
-        agent_data=agent_data,
-        session_id=session_id,
-    )
-
-    logging.info(f"Calling tool {name} with arguments {args}")
-
-    tool_to_call = None
-    for tool in tools:
-        if tool.name == name:
-            tool_to_call = tool
-            break
-
-    if not tool_to_call:
-        msg = f"Function {name} not found in tools, avaliable tool names: {', '.join([tool.name for tool in tools])}"
-        logger.error(msg)
+    try:
+        tool_res = await tool_to_call._arun(**args)
+        logging.info(f"Tool {function.name} returned {tool_res}")
+        return ToolCallResponse(
+            action_log=action_log,
+            result=tool_res,
+            return_direct=tool_to_call.return_direct,
+            success=True,
+        )
+    except Exception as e:
+        msg = f"Error calling {tool_to_call.name} tool with arguments {args}: {e}"
+        logging.error(f"Error calling tool {function.name}: {e}")
         return ToolCallResponse(
             action_log=action_log,
             result=msg,
+            success=False,
             return_direct=False,
-            success=False,
-        )
-=======
-        tool_res = await tool_to_call._arun(**args)
-        logging.info(f"Tool {function.name} returned {tool_res}")
-    except Exception as e:
-        tool_res = f"Error calling {tool_to_call.name} tool with arguments {args}: {e}"
-        logging.error(f"Error calling tool {function.name}: {e}")
->>>>>>> f5efbbf3
-
-    try:
-        result = await tool_to_call._arun(**args)
-        logging.info(f"Tool {name} returned {result}")
-        return ToolCallResponse(
-            action_log=action_log,
-            result=result,
-            return_direct=tool_to_call.return_direct,
-            success=True,
-        )
-    except Exception as e:
-        msg = f"Error calling {tool_to_call.name} tool with arguments {args}: {e}"
-        logger.error(msg)
-        return ToolCallResponse(
-            action_log=action_log,
-            result=msg,
-            return_direct=False,
-            success=False,
         )
 
 
@@ -297,41 +257,28 @@
     ):
         messages: list = kwargs.get("messages")
         for tool_call in tool_calls:
-            intermediate_step = await call_tool(
+            tool_call_res = await call_tool(
                 agent_data=self.agent_data,
                 session_id=self.session_id,
                 function=tool_call.function,
             )
-<<<<<<< HEAD
-            self.intermediate_steps.append(
-                (intermediate_step.action_log, intermediate_step.result)
+            self._intermediate_steps.append(
+                (tool_call_res.action_log, tool_call_res.result)
             )
             new_message = {
                 "role": "tool",
                 "name": tool_call.get("function").get("name"),
-                "content": intermediate_step.result,
-=======
-            (action_log, tool_res, return_direct) = intermediate_step
-            self._intermediate_steps.append((action_log, tool_res))
-            new_message = {
-                "role": "tool",
-                "name": tool_call.function.name,
-                "content": tool_res,
->>>>>>> f5efbbf3
+                "content": tool_call_res.result,
             }
             if tool_call.id:
                 new_message["tool_call_id"] = tool_call.id
 
             messages.append(new_message)
-            if intermediate_step.return_direct:
+            if tool_call_res.return_direct:
                 if self.enable_streaming:
-<<<<<<< HEAD
-                    await self._stream_by_lines(intermediate_step.result)
-=======
-                    await self._stream_text_by_lines(tool_res)
->>>>>>> f5efbbf3
+                    await self._stream_text_by_lines(tool_call_res.result)
                     self.streaming_callback.done.set()
-                return intermediate_step.result
+                return tool_call_res.result
 
         self.messages = messages
         kwargs["messages"] = self.messages
@@ -396,8 +343,8 @@
                     await self.streaming_callback.on_llm_new_token(new_message.content)
             chunks.append(chunk)
 
-        model_res = stream_chunk_builder(chunks=chunks)
-        new_messages.append(model_res.choices[0].message.dict())
+        model_response = stream_chunk_builder(chunks=chunks)
+        new_messages.append(model_response.choices[0].message.dict())
 
         return (tool_calls, new_messages, output)
 
@@ -410,19 +357,10 @@
             new_tool_calls = self._process_tool_calls(new_message)
             tool_calls.extend(new_tool_calls)
 
-<<<<<<< HEAD
-        new_messages.append(new_message)
-        content = new_message.get("content", "")
-        if content:
-            output += content
-            if self._stream_directly:
-                await self._stream_by_lines(content)
-=======
         new_messages.append(new_message.dict())
->>>>>>> f5efbbf3
 
         if new_message.content and self._can_stream_directly:
-            await self._stream_text_by_lines(new_message.content)
+            await self.streaming_callback.on_llm_new_token(new_message.content)
 
         return (tool_calls, new_messages, new_message.content)
 
@@ -442,10 +380,11 @@
             )
             kwargs["stream"] = False
 
+        model_completion = await acompletion(**kwargs)
         if kwargs.get("stream"):
-            result = await self._process_stream_response(await acompletion(**kwargs))
+            result = await self._process_stream_response(model_completion)
         else:
-            result = await self._process_model_response(await acompletion(**kwargs))
+            result = await self._process_model_response(model_completion)
 
         tool_calls, new_messages, output = result
 
@@ -609,26 +548,9 @@
                 stream=False,
             )
 
-<<<<<<< HEAD
             tool_calls = res.choices[0].message.get("tool_calls", [])
-            await asyncio.gather(
-                *[
-                    self.memory.aadd_message(
-                        message=BaseMessage(
-                            type=MessageType.TOOL_CALL,
-                            content=tool_call.json(),
-                        )
-                    )
-                    for tool_call in tool_calls
-                ]
-            )
-
             for tool_call in tool_calls:
-                intermediate_step = await call_tool(
-=======
-            for tool_call in res.choices[0].message.tool_calls or []:
-                (action_log, tool_res, return_direct) = await call_tool(
->>>>>>> f5efbbf3
+                tool_call_res = await call_tool(
                     agent_data=self.agent_data,
                     session_id=self.session_id,
                     function=tool_call.function,
@@ -643,23 +565,17 @@
                 #         )
                 #     )
 
-                tool_results.append(
-                    (intermediate_step.action_log, intermediate_step.result)
-                )
-
-                if intermediate_step.return_direct:
+                tool_results.append((tool_call_res.action_log, tool_call_res.result))
+
+                if tool_call_res.return_direct:
                     if self.enable_streaming:
-<<<<<<< HEAD
-                        await self._stream_by_lines(intermediate_step.result)
-=======
-                        await self._stream_text_by_lines(tool_res)
->>>>>>> f5efbbf3
+                        await self._stream_text_by_lines(tool_call_res.result)
                         self.streaming_callback.done.set()
 
                     return {
                         "intermediate_steps": tool_results,
                         "input": self.input,
-                        "output": intermediate_step.result,
+                        "output": tool_call_res.result,
                     }
 
         if len(tool_results) > 0:
