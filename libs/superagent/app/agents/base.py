--- conflicted
+++ resolved
@@ -56,18 +56,6 @@
                 llm_params=self.llm_params,
             )
         else:
-<<<<<<< HEAD
-            from app.agents.superagent import SuperagentAgent
-
-            agent = SuperagentAgent(
-                agent_id=self.agent_id,
-                session_id=self.session_id,
-                enable_streaming=self.enable_streaming,
-                output_schema=self.output_schema,
-                callback=self.callbacks,
-            )
-=======
             pass
->>>>>>> c99b2f54
 
         return await agent.get_agent(config=self.agent_config)