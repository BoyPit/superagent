--- conflicted
+++ resolved
@@ -24,14 +24,9 @@
   TOGETHER_AI
   ANTHROPIC
   BEDROCK
-<<<<<<< HEAD
-  MISTRAL
-  GROQ
-=======
   GROQ
   MISTRAL
   COHERE_CHAT
->>>>>>> 183d6daf
 }
 
 enum LLMModel {
