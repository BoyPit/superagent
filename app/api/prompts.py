--- conflicted
+++ resolved
@@ -15,17 +15,7 @@
 @router.post("/prompts", name="Create a prompt", description="Create a new prompt")
 async def create_prompt(body: Prompt, token=Depends(JWTBearer())):
     """Create prompt endpoint"""
-<<<<<<< HEAD
 
-    prompt = prisma.prompt.create(
-        {
-            "name": body.name,
-            "input_variables": json.dumps(body.input_variables),
-            "template": body.template,
-            "userId": token["userId"],
-        },
-        include={"user": True},
-=======
     try:
         decoded = decodeJWT(token)
         prompt = prisma.prompt.create(
@@ -33,7 +23,7 @@
                 "name": body.name,
                 "input_variables": json.dumps(body.input_variables),
                 "template": body.template,
-                "userId": decoded["userId"],
+                "userId": token["userId"],
             },
             include={"user": True},
         )
@@ -42,26 +32,16 @@
         logger.error(e)
     raise HTTPException(
         status_code=status.HTTP_500_INTERNAL_SERVER_ERROR,
->>>>>>> ab61ae2d
     )
 
 
 @router.get("/prompts", name="List prompts", description="List all prompts")
 async def read_prompts(token=Depends(JWTBearer())):
     """List prompts endpoint"""
-<<<<<<< HEAD
-    prompts = prisma.prompt.find_many(
-        where={"userId": token["userId"]},
-        include={"user": True},
-        order={"createdAt": "desc"},
-    )
-
-    return {"success": True, "data": prompts}
-=======
     try:
         decoded = decodeJWT(token)
         prompts = prisma.prompt.find_many(
-            where={"userId": decoded["userId"]},
+            where={"userId": token["userId"]},
             include={"user": True},
             order={"createdAt": "desc"},
         )
@@ -71,7 +51,6 @@
         raise HTTPException(
             status_code=status.HTTP_500_INTERNAL_SERVER_ERROR,
         )
->>>>>>> ab61ae2d
 
 
 @router.get(
