--- conflicted
+++ resolved
@@ -293,13 +293,9 @@
         embeddings = OpenAIEmbeddings()
 
         for agent_document in self.documents:
-<<<<<<< HEAD
-            description = f"useful when you want to answer detailed questions about {agent_document.document.name}"
-=======
             description = (
                 f"useful for finding information about {agent_document.document.name}"
             )
->>>>>>> 83165286
             args_schema = DocumentInput if self.type == "OPENAI" else None
             embeddings = OpenAIEmbeddings()
             docsearch = (
