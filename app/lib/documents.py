--- conflicted
+++ resolved
@@ -17,11 +17,7 @@
 from app.lib.splitters import TextSplitters
 from app.lib.vectorstores.base import VectorStoreBase
 
-<<<<<<< HEAD
-valid_ingestion_types = ["TXT", "PDF", "URL", "YOUTUBE", "MARKDOWN", "PSYCHIC"]
-=======
-valid_ingestion_types = ["TXT", "PDF", "URL", "YOUTUBE", "MARKDOWN", "FIRESTORE"]
->>>>>>> 6c5bcb2f
+valid_ingestion_types = ["TXT", "PDF", "URL", "YOUTUBE", "MARKDOWN", "FIRESTORE", "PSYCHIC"]
 
 
 def upsert_document(
@@ -31,12 +27,9 @@
     from_page: int,
     to_page: int,
     text_splitter: dict = None,
-<<<<<<< HEAD
     user_id: str = None,
-=======
     authorization: dict = None,
     metadata: dict = None,
->>>>>>> 6c5bcb2f
 ) -> None:
     """Upserts documents to Pinecone index"""
     pinecone.Index("superagent")
@@ -120,7 +113,6 @@
         VectorStoreBase().get_database().from_documents(
             docs, embeddings, index_name="superagent", namespace=document_id
         )
-<<<<<<< HEAD
     
     if type == "PSYCHIC":
         loader = PsychicLoader(api_key=config("PSYCHIC_API_KEY"), account_id=user_id)
@@ -133,7 +125,7 @@
 
         VectorStoreBase().get_database().from_documents(
             docs, embeddings, index_name="superagent", namespace=document_id
-=======
+        )
 
     if type == "FIRESTORE":
         from google.cloud import firestore
@@ -154,5 +146,4 @@
 
         VectorStoreBase().get_database().from_documents(
             documents, embeddings, index_name="superagent", namespace=document_id
->>>>>>> 6c5bcb2f
         )